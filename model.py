--- conflicted
+++ resolved
@@ -43,8 +43,6 @@
     dropout: float = 0.0
     bias: bool = False  # True: bias in Linears and LayerNorms, like GPT-2. False: a bit better and faster
 
-
-<<<<<<< HEAD
 # @torch.jit.script # good to enable when not using torch.compile, disable when using (our default)
 def new_gelu(x):
     """
@@ -61,8 +59,6 @@
     )
 
 
-=======
->>>>>>> 4eb7a96b
 class LayerNorm(nn.Module):
     """LayerNorm but with an optional bias. PyTorch doesn't support simply bias=False"""
 
@@ -106,7 +102,6 @@
         self.tp_num_heads = self.n_head // self.tp_size
 
         self.dropout = config.dropout
-<<<<<<< HEAD
         # flash attention make GPU go brrrrr but support is only in PyTorch nightly and still a bit scary
         self.flash = (
             hasattr(torch.nn.functional, "scaled_dot_product_attention")
@@ -116,12 +111,6 @@
             print(
                 "WARNING: using slow attention. Flash Attention atm needs PyTorch nightly and dropout=0.0"
             )
-=======
-        # flash attention make GPU go brrrrr but support is only in PyTorch >= 2.0
-        self.flash = hasattr(torch.nn.functional, 'scaled_dot_product_attention')
-        if not self.flash:
-            print("WARNING: using slow attention. Flash Attention requires PyTorch >= 2.0")
->>>>>>> 4eb7a96b
             # causal mask to ensure that attention is only applied to the left in the input sequence
             self.register_buffer(
                 "bias",
@@ -141,30 +130,19 @@
         channel_head_size = C // self.n_head
 
         # calculate query, key, values for all heads in batch and move head forward to be the batch dim
-<<<<<<< HEAD
         qkv = self.c_attn(x).split(self.n_embd // self.tp_size, dim=2)
         for item in qkv:
             item = item.view(B, T, self.tp_num_heads, channel_head_size).transpose(
                 1, 2
             )  # ==>  (B, nh, T, hs)
         q, k, v = qkv
-=======
-        q, k, v  = self.c_attn(x).split(self.n_embd, dim=2)
-        k = k.view(B, T, self.n_head, C // self.n_head).transpose(1, 2) # (B, nh, T, hs)
-        q = q.view(B, T, self.n_head, C // self.n_head).transpose(1, 2) # (B, nh, T, hs)
-        v = v.view(B, T, self.n_head, C // self.n_head).transpose(1, 2) # (B, nh, T, hs)
->>>>>>> 4eb7a96b
 
         # causal self-attention; Self-attend: (B, nh, T, hs) x (B, nh, hs, T) -> (B, nh, T, T)
         if self.flash:
             # efficient attention using Flash Attention CUDA kernels
-<<<<<<< HEAD
             y = torch.nn.functional.scaled_dot_product_attention(
                 q, k, v, attn_mask=None, dropout_p=self.dropout, is_causal=True
             )
-=======
-            y = torch.nn.functional.scaled_dot_product_attention(q, k, v, attn_mask=None, dropout_p=self.dropout if self.training else 0, is_causal=True)
->>>>>>> 4eb7a96b
         else:
             # manual implementation of attention
             att = (q @ k.transpose(-2, -1)) * (1.0 / math.sqrt(k.size(-1)))
@@ -184,14 +162,10 @@
 class MLP(nn.Module):
     def __init__(self, config):
         super().__init__()
-<<<<<<< HEAD
         self.c_fc = nn.Linear(config.n_embd, 4 * config.n_embd, bias=config.bias)
         self.c_proj = nn.Linear(4 * config.n_embd, config.n_embd, bias=config.bias)
-=======
-        self.c_fc    = nn.Linear(config.n_embd, 4 * config.n_embd, bias=config.bias)
         self.gelu    = nn.GELU()
         self.c_proj  = nn.Linear(4 * config.n_embd, config.n_embd, bias=config.bias)
->>>>>>> 4eb7a96b
         self.dropout = nn.Dropout(config.dropout)
 
     def forward(self, x):
@@ -281,7 +255,6 @@
     def forward(self, idx, targets=None):
         device = idx.device
         b, t = idx.size()
-<<<<<<< HEAD
         assert (
             t <= self.config.block_size
         ), f"Cannot forward sequence of length {t}, block size is only {self.config.block_size}"
@@ -294,14 +267,6 @@
         pos_emb = self.transformer.wpe(
             pos
         )  # position embeddings of shape (1, t, n_embd)
-=======
-        assert t <= self.config.block_size, f"Cannot forward sequence of length {t}, block size is only {self.config.block_size}"
-        pos = torch.arange(0, t, dtype=torch.long, device=device) # shape (t)
-
-        # forward the GPT model itself
-        tok_emb = self.transformer.wte(idx) # token embeddings of shape (b, t, n_embd)
-        pos_emb = self.transformer.wpe(pos) # position embeddings of shape (t, n_embd)
->>>>>>> 4eb7a96b
         x = self.transformer.drop(tok_emb + pos_emb)
         for block in self.transformer.h:
             x = block(x)
@@ -332,12 +297,7 @@
             self.transformer.wpe.weight[:block_size]
         )
         for block in self.transformer.h:
-<<<<<<< HEAD
             block.attn.bias = block.attn.bias[:, :, :block_size, :block_size]
-=======
-            if hasattr(block.attn, 'bias'):
-                block.attn.bias = block.attn.bias[:,:,:block_size,:block_size]
->>>>>>> 4eb7a96b
 
     @classmethod
     def from_pretrained(cls, model_type, override_args=None):
@@ -410,7 +370,6 @@
 
         return model
 
-<<<<<<< HEAD
     def configure_optimizers(
         self, weight_decay, learning_rate, betas, device_type, rank=None
     ):
@@ -484,31 +443,6 @@
         optimizer = torch.optim.AdamW(
             optim_groups, lr=learning_rate, betas=betas, **extra_args
         )
-=======
-    def configure_optimizers(self, weight_decay, learning_rate, betas, device_type):
-        # start with all of the candidate parameters
-        param_dict = {pn: p for pn, p in self.named_parameters()}
-        # filter out those that do not require grad
-        param_dict = {pn: p for pn, p in param_dict.items() if p.requires_grad}
-        # create optim groups. Any parameters that is 2D will be weight decayed, otherwise no.
-        # i.e. all weight tensors in matmuls + embeddings decay, all biases and layernorms don't.
-        decay_params = [p for n, p in param_dict.items() if p.dim() >= 2]
-        nodecay_params = [p for n, p in param_dict.items() if p.dim() < 2]
-        optim_groups = [
-            {'params': decay_params, 'weight_decay': weight_decay},
-            {'params': nodecay_params, 'weight_decay': 0.0}
-        ]
-        num_decay_params = sum(p.numel() for p in decay_params)
-        num_nodecay_params = sum(p.numel() for p in nodecay_params)
-        print(f"num decayed parameter tensors: {len(decay_params)}, with {num_decay_params:,} parameters")
-        print(f"num non-decayed parameter tensors: {len(nodecay_params)}, with {num_nodecay_params:,} parameters")
-        # Create AdamW optimizer and use the fused version if it is available
-        fused_available = 'fused' in inspect.signature(torch.optim.AdamW).parameters
-        use_fused = fused_available and device_type == 'cuda'
-        extra_args = dict(fused=True) if use_fused else dict()
-        optimizer = torch.optim.AdamW(optim_groups, lr=learning_rate, betas=betas, **extra_args)
-        print(f"using fused AdamW: {use_fused}")
->>>>>>> 4eb7a96b
 
         return optimizer
 
