--- conflicted
+++ resolved
@@ -25,22 +25,10 @@
     parallelize_module,
 )
 
-<<<<<<< HEAD
 def print0(msg):
   if int(os.getenv('RANK')) == 0:
     print(msg)
-=======
-
-@dataclass
-class GPTConfig:
-    block_size: int = 1024
-    vocab_size: int = 50304  # GPT-2 vocab_size of 50257, padded up to nearest multiple of 64 for efficiency
-    n_layer: int = 12
-    n_head: int = 12
-    n_embd: int = 768
-    dropout: float = 0.0
-    bias: bool = False  # True: bias in Linears and LayerNorms, like GPT-2. False: a bit better and faster
->>>>>>> 6336e8b1
+
 
 # @torch.jit.script # good to enable when not using torch.compile, disable when using (our default)
 def new_gelu(x):
@@ -240,13 +228,8 @@
 
     def __init__(self, config):
         super().__init__()
-<<<<<<< HEAD
         self.c_fc    = nn.Linear(config.n_embd, 4 * config.n_embd, bias=config.bias)
-=======
-        self.c_fc = nn.Linear(config.n_embd, 4 * config.n_embd, bias=config.bias)
-        self.c_proj = nn.Linear(4 * config.n_embd, config.n_embd, bias=config.bias)
         self.gelu    = nn.GELU()
->>>>>>> 6336e8b1
         self.c_proj  = nn.Linear(4 * config.n_embd, config.n_embd, bias=config.bias)
         self.dropout = nn.Dropout(config.dropout)
 
