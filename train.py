"""
This training script can be run both on a single gpu in debug mode,
and also in a larger training run with distributed data parallel (ddp).

To run on a single GPU, example:
$ python train.py --batch_size=32 --compile=False

To run with DDP on 4 gpus on 1 node, example:
$ torchrun --standalone --nproc_per_node=4 train.py

To run with DDP on 4 gpus across 2 nodes, example:
- Run on the first (master) node with example IP 123.456.123.456:
$ torchrun --nproc_per_node=8 --nnodes=2 --node_rank=0 --master_addr=123.456.123.456 --master_port=1234 train.py
- Run on the worker node:
$ torchrun --nproc_per_node=8 --nnodes=2 --node_rank=1 --master_addr=123.456.123.456 --master_port=1234 train.py
(If your cluster does not have Infiniband interconnect prepend NCCL_IB_DISABLE=1)
"""

import os
import time
import math
import pickle
from contextlib import nullcontext

import numpy as np
import torch
from torch.nn.parallel import DistributedDataParallel as DDP
from torch.distributed import init_process_group, destroy_process_group

from model import GPTConfig, GPT

# -----------------------------------------------------------------------------
# default config values designed to train a gpt2 (124M) on OpenWebText
# I/O
out_dir = 'out'
eval_interval = 2000
log_interval = 1
eval_iters = 200
eval_only = False # if True, script exits right after the first eval
always_save_checkpoint = True # if True, always save a checkpoint after each eval
init_from = 'scratch' # 'scratch' or 'resume' or 'gpt2*'
# wandb logging
wandb_log = False # disabled by default
wandb_project = 'owt'
wandb_run_name = 'gpt2' # 'run' + str(time.time())
# data
dataset = 'openwebtext'
gradient_accumulation_steps = 5 * 8 # used to simulate larger batch sizes
batch_size = 12 # if gradient_accumulation_steps > 1, this is the micro-batch size
block_size = 1024
# model
n_layer = 12
n_head = 12
n_embd = 768
dropout = 0.0 # for pretraining 0 is good, for finetuning try 0.1+
bias = False # do we use bias inside LayerNorm and Linear layers?
# adamw optimizer
learning_rate = 6e-4 # max learning rate
max_iters = 600000 # total number of training iterations
weight_decay = 1e-1
beta1 = 0.9
beta2 = 0.95
grad_clip = 1.0 # clip gradients at this value, or disable if == 0.0
# learning rate decay settings
decay_lr = True # whether to decay the learning rate
warmup_iters = 2000 # how many steps to warm up for
lr_decay_iters = 600000 # should be ~= max_iters per Chinchilla
min_lr = 6e-5 # minimum learning rate, should be ~= learning_rate/10 per Chinchilla
# DDP settings
backend = 'nccl' # 'nccl', 'gloo', etc.
# system
device = 'cuda' # examples: 'cpu', 'cuda', 'cuda:0', 'cuda:1' etc., or try 'mps' on macbooks
dtype = 'bfloat16' # 'float32', 'bfloat16', or 'float16', the latter will auto implement a GradScaler
compile = True # use PyTorch 2.0 to compile the model to be faster
# -----------------------------------------------------------------------------
config_keys = [k for k,v in globals().items() if not k.startswith('_') and isinstance(v, (int, float, bool, str))]
exec(open('configurator.py').read()) # overrides from command line or config file
config = {k: globals()[k] for k in config_keys} # will be useful for logging
# -----------------------------------------------------------------------------

# various inits, derived attributes, I/O setup
ddp = int(os.environ.get('RANK', -1)) != -1 # is this a ddp run?
if ddp:
    init_process_group(backend=backend)
    ddp_rank = int(os.environ['RANK'])
    ddp_local_rank = int(os.environ['LOCAL_RANK'])
    device = f'cuda:{ddp_local_rank}'
    torch.cuda.set_device(device)
    master_process = ddp_rank == 0 # this process will do logging, checkpointing etc.
    seed_offset = ddp_rank # each process gets a different seed
    assert gradient_accumulation_steps % torch.cuda.device_count() == 0
    gradient_accumulation_steps //= torch.cuda.device_count()
else:
    # if not ddp, we are running on a single gpu, and one process
    master_process = True
    seed_offset = 0
<<<<<<< HEAD
=======
    gradient_accumulation_steps *= 8 # simulate 8 gpus
print("total number of tokens per iteration:", batch_size * block_size * gradient_accumulation_steps)
>>>>>>> d9f4735f

if master_process:
    os.makedirs(out_dir, exist_ok=True)
torch.manual_seed(1337 + seed_offset)
torch.backends.cuda.matmul.allow_tf32 = True # allow tf32 on matmul
torch.backends.cudnn.allow_tf32 = True # allow tf32 on cudnn
device_type = 'cuda' if 'cuda' in device else 'cpu' # for later use in torch.autocast
# note: float16 data type will automatically use a GradScaler
ptdtype = {'float32': torch.float32, 'bfloat16': torch.bfloat16, 'float16': torch.float16}[dtype]
ctx = nullcontext() if device_type == 'cpu' else torch.amp.autocast(device_type=device_type, dtype=ptdtype)

# poor man's data loader
data_dir = os.path.join('data', dataset)
train_data = np.memmap(os.path.join(data_dir, 'train.bin'), dtype=np.uint16, mode='r')
val_data = np.memmap(os.path.join(data_dir, 'val.bin'), dtype=np.uint16, mode='r')
def get_batch(split):
    data = train_data if split == 'train' else val_data
    ix = torch.randint(len(data) - block_size, (batch_size,))
    x = torch.stack([torch.from_numpy((data[i:i+block_size]).astype(np.int64)) for i in ix])
    y = torch.stack([torch.from_numpy((data[i+1:i+1+block_size]).astype(np.int64)) for i in ix])
    if device_type == 'cuda':
        # pin arrays x,y, which allows us to move them to GPU asynchronously (non_blocking=True)
        x, y = x.pin_memory().to(device, non_blocking=True), y.pin_memory().to(device, non_blocking=True)
    else:
        x, y = x.to(device), y.to(device)
    return x, y

# init these up here, can override if init_from='resume' (i.e. from a checkpoint)
iter_num = 0
best_val_loss = 1e9

# attempt to derive vocab_size from the dataset
meta_path = os.path.join(data_dir, 'meta.pkl')
meta_vocab_size = None
if os.path.exists(meta_path):
    with open(meta_path, 'rb') as f:
        meta = pickle.load(f)
    meta_vocab_size = meta['vocab_size']
    print(f"found vocab_size = {meta_vocab_size} (inside {meta_path})")

# model init
model_args = dict(n_layer=n_layer, n_head=n_head, n_embd=n_embd, block_size=block_size,
                  bias=bias, vocab_size=None, dropout=dropout) # start with model_args from command line
if init_from == 'scratch':
    # init a new model from scratch
    print("Initializing a new model from scratch")
    # determine the vocab size we'll use for from-scratch training
    if meta_vocab_size is None:
        print("defaulting to vocab_size of GPT-2 to 50304 (50257 rounded up for efficiency)")
    model_args['vocab_size'] = meta_vocab_size if meta_vocab_size is not None else 50304
    gptconf = GPTConfig(**model_args)
    model = GPT(gptconf)
elif init_from == 'resume':
    print(f"Resuming training from {out_dir}")
    # resume training from a checkpoint.
    ckpt_path = os.path.join(out_dir, 'ckpt.pt')
    checkpoint = torch.load(ckpt_path, map_location=device)
    checkpoint_model_args = checkpoint['model_args']
    # force these config attributes to be equal otherwise we can't even resume training
    # the rest of the attributes (e.g. dropout) can stay as desired from command line
    for k in ['n_layer', 'n_head', 'n_embd', 'block_size', 'bias', 'vocab_size']:
        model_args[k] = checkpoint_model_args[k]
    # create the model
    gptconf = GPTConfig(**model_args)
    model = GPT(gptconf)
    state_dict = checkpoint['model']
    # fix the keys of the state dictionary :(
    # honestly no idea how checkpoints sometimes get this prefix, have to debug more
    unwanted_prefix = '_orig_mod.'
    for k,v in list(state_dict.items()):
        if k.startswith(unwanted_prefix):
            state_dict[k[len(unwanted_prefix):]] = state_dict.pop(k)
    model.load_state_dict(state_dict)
    iter_num = checkpoint['iter_num']
    best_val_loss = checkpoint['best_val_loss']
elif init_from.startswith('gpt2'):
    print(f"Initializing from OpenAI GPT-2 weights: {init_from}")
    # initialize from OpenAI GPT-2 weights
    override_args = dict(dropout=dropout)
    model = GPT.from_pretrained(init_from, override_args)
    # read off the created config params, so we can store them into checkpoint correctly
    for k in ['n_layer', 'n_head', 'n_embd', 'block_size', 'bias', 'vocab_size']:
        model_args[k] = getattr(model.config, k)
# crop down the model block size if desired, using model surgery
if block_size < model.config.block_size:
    model.crop_block_size(block_size)
    model_args['block_size'] = block_size # so that the checkpoint will have the right value
model.to(device)

# initialize a GradScaler. If enabled=False scaler is a no-op
scaler = torch.cuda.amp.GradScaler(enabled=(dtype == 'float16'))

# optimizer
optimizer = model.configure_optimizers(weight_decay, learning_rate, (beta1, beta2), device_type)
if init_from == 'resume':
    optimizer.load_state_dict(checkpoint['optimizer'])
checkpoint = None # free up memory

# compile the model
if compile:
    print("compiling the model... (takes a ~minute)")
    unoptimized_model = model
    model = torch.compile(model) # requires PyTorch 2.0

# wrap model into DDP container
if ddp:
    model = DDP(model, device_ids=[ddp_local_rank])

# helps estimate an arbitrarily accurate loss over either split using many batches
@torch.no_grad()
def estimate_loss():
    out = {}
    model.eval()
    for split in ['train', 'val']:
        losses = torch.zeros(eval_iters)
        for k in range(eval_iters):
            X, Y = get_batch(split)
            with ctx:
                logits, loss = model(X, Y)
            losses[k] = loss.item()
        out[split] = losses.mean()
    model.train()
    return out

# learning rate decay scheduler (cosine with warmup)
def get_lr(it):
    # 1) linear warmup for warmup_iters steps
    if it < warmup_iters:
        return learning_rate * it / warmup_iters
    # 2) if it > lr_decay_iters, return min learning rate
    if it > lr_decay_iters:
        return min_lr
    # 3) in between, use cosine decay down to min learning rate
    decay_ratio = (it - warmup_iters) / (lr_decay_iters - warmup_iters)
    assert 0 <= decay_ratio <= 1
    coeff = 0.5 * (1.0 + math.cos(math.pi * decay_ratio)) # coeff ranges 0..1
    return min_lr + coeff * (learning_rate - min_lr)

# logging
if wandb_log and master_process:
    import wandb
    wandb.init(project=wandb_project, name=wandb_run_name, config=config)

# training loop
X, Y = get_batch('train') # fetch the very first batch
t0 = time.time()
local_iter_num = 0 # number of iterations in the lifetime of this process
raw_model = model.module if ddp else model # unwrap DDP container if needed
running_mfu = -1.0
while True:

    # determine and set the learning rate for this iteration
    lr = get_lr(iter_num) if decay_lr else learning_rate
    for param_group in optimizer.param_groups:
        param_group['lr'] = lr

    # evaluate the loss on train/val sets and write checkpoints
    if iter_num % eval_interval == 0 and master_process:
        losses = estimate_loss()
        print(f"step {iter_num}: train loss {losses['train']:.4f}, val loss {losses['val']:.4f}")
        if wandb_log:
            wandb.log({
                "iter": iter_num,
                "train/loss": losses['train'],
                "val/loss": losses['val'],
                "lr": lr,
                "mfu": running_mfu*100, # convert to percentage
            })
        if losses['val'] < best_val_loss or always_save_checkpoint:
            best_val_loss = losses['val']
            if iter_num > 0:
                checkpoint = {
                    'model': raw_model.state_dict(),
                    'optimizer': optimizer.state_dict(),
                    'model_args': model_args,
                    'iter_num': iter_num,
                    'best_val_loss': best_val_loss,
                    'config': config,
                }
                print(f"saving checkpoint to {out_dir}")
                torch.save(checkpoint, os.path.join(out_dir, 'ckpt.pt'))
    if iter_num == 0 and eval_only:
        break

    # forward backward update, with optional gradient accumulation to simulate larger batch size
    # and using the GradScaler if data type is float16
    for micro_step in range(gradient_accumulation_steps):
        if ddp:
            # in DDP training we only need to sync gradients at the last micro step.
            # the official way to do this is with model.no_sync() context manager, but
            # I really dislike that this bloats the code and forces us to repeat code
            # looking at the source of that context manager, it just toggles this variable
            model.require_backward_grad_sync = (micro_step == gradient_accumulation_steps - 1)
        with ctx:
            logits, loss = model(X, Y)
            loss = loss / gradient_accumulation_steps # scale the loss to account for gradient accumulation
        # immediately async prefetch next batch while model is doing the forward pass on the GPU
        X, Y = get_batch('train')
        # backward pass, with gradient scaling if training in fp16
        scaler.scale(loss).backward()
    # clip the gradient
    if grad_clip != 0.0:
        scaler.unscale_(optimizer)
        torch.nn.utils.clip_grad_norm_(model.parameters(), grad_clip)
    # step the optimizer and scaler if training in fp16
    scaler.step(optimizer)
    scaler.update()
    # flush the gradients as soon as we can, no need for this memory anymore
    optimizer.zero_grad(set_to_none=True)

    # timing and logging
    t1 = time.time()
    dt = t1 - t0
    t0 = t1
    if iter_num % log_interval == 0 and master_process:
        # get loss as float. note: this is a CPU-GPU sync point
        # scale up to undo the division above, approximating the true total loss (exact would have been a sum)
        lossf = loss.item() * gradient_accumulation_steps
        if local_iter_num >= 5: # let the training loop settle a bit
            mfu = raw_model.estimate_mfu(batch_size * gradient_accumulation_steps, dt)
            running_mfu = mfu if running_mfu == -1.0 else 0.9*running_mfu + 0.1*mfu
        print(f"iter {iter_num}: loss {lossf:.4f}, time {dt*1000:.2f}ms, mfu {running_mfu*100:.2f}%")
    iter_num += 1
    local_iter_num += 1

    # termination conditions
    if iter_num > max_iters:
        break

if ddp:
    destroy_process_group()<|MERGE_RESOLUTION|>--- conflicted
+++ resolved
@@ -84,6 +84,7 @@
     init_process_group(backend=backend)
     ddp_rank = int(os.environ['RANK'])
     ddp_local_rank = int(os.environ['LOCAL_RANK'])
+    ddp_world_size = int(os.environ['WORLD_SIZE'])
     device = f'cuda:{ddp_local_rank}'
     torch.cuda.set_device(device)
     master_process = ddp_rank == 0 # this process will do logging, checkpointing etc.
@@ -94,11 +95,9 @@
     # if not ddp, we are running on a single gpu, and one process
     master_process = True
     seed_offset = 0
-<<<<<<< HEAD
-=======
-    gradient_accumulation_steps *= 8 # simulate 8 gpus
-print("total number of tokens per iteration:", batch_size * block_size * gradient_accumulation_steps)
->>>>>>> d9f4735f
+    ddp_world_size = 1
+tokens_per_iter = gradient_accumulation_steps * ddp_world_size * batch_size * block_size
+print(f"tokens per iteration will be: {tokens_per_iter:,}")
 
 if master_process:
     os.makedirs(out_dir, exist_ok=True)
